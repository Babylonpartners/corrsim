--- conflicted
+++ resolved
@@ -11,15 +11,6 @@
 Example of file to compare skipthought vectors with our InferSent model
 """
 import logging
-<<<<<<< HEAD
-=======
-
-import sys
-reload(sys)
-sys.setdefaultencoding('utf8')
-
->>>>>>> e3f035a3
-import torch
 from exutil import dotdict
 import sys
 sys.setdefaultencoding('utf8')
@@ -41,7 +32,6 @@
 def prepare(params, samples):
     return
 
-
 def batcher(params, batch):
     embeddings = skipthoughts.encode(params.encoder,
                                      [str(' '.join(sent), errors="ignore")
@@ -56,24 +46,11 @@
                    'batch_size': 512}
 params_senteval = dotdict(params_senteval)
 
-# set gpu device
-torch.cuda.set_device(1)
-
 # Set up logger
 logging.basicConfig(format='%(asctime)s : %(message)s', level=logging.DEBUG)
 
 if __name__ == "__main__":
     params_senteval.encoder = skipthoughts.load_model()
     se = senteval.SentEval(params_senteval, batcher, prepare)
-<<<<<<< HEAD
     se.eval(['MR', 'CR', 'SUBJ', 'MPQA', 'SST', 'TREC', 'SICKRelatedness',
-             'SICKEntailment', 'MRPC', 'STS14', 'ImageAnnotation'])
-=======
-    se.eval(['MR', 'CR', 'SUBJ', 'MPQA', 'SST', 'TREC', 'SICKRelatedness', 'SICKEntailment', 'MRPC', 'STS14', 'ImageAnnotation'])
-
-
-
-
-
-
->>>>>>> e3f035a3
+             'SICKEntailment', 'MRPC', 'STS14', 'ImageAnnotation'])