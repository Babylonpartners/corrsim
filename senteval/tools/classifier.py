# Copyright (c) 2017-present, Facebook, Inc.
# All rights reserved.
#
# This source code is licensed under the license found in the
# LICENSE file in the root directory of this source tree.
#

"""
Pytorch Classifier class in the style of scikit-learn
Classifiers include Logistic Regression and MLP
"""

from __future__ import absolute_import, division, unicode_literals

import numpy as np
import copy
from senteval import utils

import torch
from torch import nn
from torch.autograd import Variable
<<<<<<< HEAD
=======
import torch.optim as optim
import torch.nn.functional as F
>>>>>>> 1768cc79


class PyTorchClassifier(object):
    def __init__(self, inputdim, nclasses, l2reg=0., batch_size=64, seed=1111,
                 cudaEfficient=False):
        # fix seed
        np.random.seed(seed)
        torch.manual_seed(seed)
        torch.cuda.manual_seed(seed)

        self.inputdim = inputdim
        self.nclasses = nclasses
        self.l2reg = l2reg
        self.batch_size = batch_size
        self.cudaEfficient = cudaEfficient

    def prepare_split(self, X, y, validation_data=None, validation_split=None):
        # Preparing validation data
        assert validation_split or validation_data
        if validation_data is not None:
            trainX, trainy = X, y
            devX, devy = validation_data
        else:
            permutation = np.random.permutation(len(X))
            trainidx = permutation[int(validation_split*len(X)):]
            devidx = permutation[0:int(validation_split*len(X))]
            trainX, trainy = X[trainidx], y[trainidx]
            devX, devy = X[devidx], y[devidx]

        if not self.cudaEfficient:
            trainX = torch.FloatTensor(trainX).cuda()
            trainy = torch.LongTensor(trainy).cuda()
            devX = torch.FloatTensor(devX).cuda()
            devy = torch.LongTensor(devy).cuda()
        else:
            trainX = torch.FloatTensor(trainX)
            trainy = torch.LongTensor(trainy)
            devX = torch.FloatTensor(devX)
            devy = torch.LongTensor(devy)

        return trainX, trainy, devX, devy

    def fit(self, X, y, validation_data=None, validation_split=None,
            early_stop=True):
        self.nepoch = 0
        bestaccuracy = -1
        stop_train = False
        early_stop_count = 0

        # Preparing validation data
        trainX, trainy, devX, devy = self.prepare_split(X, y, validation_data,
                                                        validation_split)

        # Training
        while not stop_train and self.nepoch <= self.max_epoch:
            self.trainepoch(trainX, trainy, epoch_size=self.epoch_size)
            accuracy = self.score(devX, devy)
            if accuracy > bestaccuracy:
                bestaccuracy = accuracy
                bestmodel = copy.deepcopy(self.model)
            elif early_stop:
                if early_stop_count >= self.tenacity:
                    stop_train = True
                early_stop_count += 1
        self.model = bestmodel
        return bestaccuracy

    def trainepoch(self, X, y, epoch_size=1):
        self.model.train()
        for _ in range(self.nepoch, self.nepoch + epoch_size):
            permutation = np.random.permutation(len(X))
            all_costs = []
            for i in range(0, len(X), self.batch_size):
                # forward
                idx = torch.LongTensor(permutation[i:i + self.batch_size])
                if isinstance(X, torch.cuda.FloatTensor):
                    idx = idx.cuda()
                Xbatch = Variable(X.index_select(0, idx))
                ybatch = Variable(y.index_select(0, idx))
                if self.cudaEfficient:
                    Xbatch = Xbatch.cuda()
                    ybatch = ybatch.cuda()
                output = self.model(Xbatch)
                # loss
                loss = self.loss_fn(output, ybatch)
                all_costs.append(loss.data[0])
                # backward
                self.optimizer.zero_grad()
                loss.backward()
                # Update parameters
                self.optimizer.step()
        self.nepoch += epoch_size

    def score(self, devX, devy):
        self.model.eval()
        correct = 0
        if not isinstance(devX, torch.cuda.FloatTensor) or self.cudaEfficient:
            devX = torch.FloatTensor(devX).cuda()
            devy = torch.LongTensor(devy).cuda()
        for i in range(0, len(devX), self.batch_size):
            Xbatch = Variable(devX[i:i + self.batch_size], volatile=True)
            ybatch = Variable(devy[i:i + self.batch_size], volatile=True)
            if self.cudaEfficient:
                Xbatch = Xbatch.cuda()
                ybatch = ybatch.cuda()
            output = self.model(Xbatch)
            pred = output.data.max(1)[1]
            correct += pred.long().eq(ybatch.data.long()).sum()
        accuracy = 1.0*correct / len(devX)
        return accuracy

    def predict(self, devX):
        self.model.eval()
        if not isinstance(devX, torch.cuda.FloatTensor):
            devX = torch.FloatTensor(devX).cuda()
        yhat = np.array([])
        for i in range(0, len(devX), self.batch_size):
            Xbatch = Variable(devX[i:i + self.batch_size], volatile=True)
            output = self.model(Xbatch)
            yhat = np.append(yhat,
                             output.data.max(1)[1].cpu().numpy())
        yhat = np.vstack(yhat)
        return yhat

    def predict_proba(self, devX):
        self.model.eval()
        probas = []
        for i in range(0, len(devX), self.batch_size):
            Xbatch = Variable(devX[i:i + self.batch_size], volatile=True)
            vals = F.softmax(self.model(Xbatch).data.cpu().numpy())
            if not probas:
                probas = vals
            else:
                probas = np.concatenate(probas, vals, axis=0)
        return probas


"""
MLP with Pytorch (nhid=0 --> Logistic Regression)
"""

class MLP(PyTorchClassifier):
    def __init__(self, params, inputdim, nclasses, l2reg=0., batch_size=64,
                 seed=1111, cudaEfficient=False):
        super(self.__class__, self).__init__(inputdim, nclasses, l2reg,
                                             batch_size, seed, cudaEfficient)
        """
        PARAMETERS:
        -nhid:       number of hidden units (0: Logistic Regression)
        -optim:      optimizer ("sgd,lr=0.1", "adam", "rmsprop" ..)
        -tenacity:   how many times dev acc does not increase before stopping
        -epoch_size: each epoch corresponds to epoch_size pass on the train set
        -max_epoch:  max number of epoches
        -dropout:    dropout for MLP
        """

        self.nhid = 0 if "nhid" not in params else params["nhid"]
        self.optim = "adam" if "optim" not in params else params["optim"]
        self.tenacity = 5 if "tenacity" not in params else params["tenacity"]
        self.epoch_size = 4 if "epoch_size" not in params else params["epoch_size"]
        self.max_epoch = 200 if "max_epoch" not in params else params["max_epoch"]
        self.dropout = 0. if "dropout" not in params else params["dropout"]
        self.batch_size = 64 if "batch_size" not in params else params["batch_size"]

        if params["nhid"] == 0:
            self.model = nn.Sequential(
                nn.Linear(self.inputdim, self.nclasses),
                ).cuda()
        else:
            self.model = nn.Sequential(
                nn.Linear(self.inputdim, params["nhid"]),
                nn.Dropout(p=self.dropout),
                nn.Tanh(),
                nn.Linear(params["nhid"], self.nclasses),
                ).cuda()

        self.loss_fn = nn.CrossEntropyLoss().cuda()
        self.loss_fn.size_average = False

        optim_fn, optim_params = utils.get_optimizer(self.optim)
        self.optimizer = optim_fn(self.model.parameters(), **optim_params)
        self.optimizer.param_groups[0]['weight_decay'] = self.l2reg<|MERGE_RESOLUTION|>--- conflicted
+++ resolved
@@ -19,11 +19,7 @@
 import torch
 from torch import nn
 from torch.autograd import Variable
-<<<<<<< HEAD
-=======
-import torch.optim as optim
 import torch.nn.functional as F
->>>>>>> 1768cc79
 
 
 class PyTorchClassifier(object):
