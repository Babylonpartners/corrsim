--- conflicted
+++ resolved
@@ -44,13 +44,8 @@
 
         self.model = nn.Sequential(
             nn.Linear(self.inputdim, self.nclasses),
-<<<<<<< HEAD
             nn.Softmax(dim=-1),
         )
-=======
-            nn.Softmax(dim=1),
-            )
->>>>>>> 903bee1a
         self.loss_fn = nn.MSELoss()
 
         if torch.cuda.is_available():
@@ -118,11 +113,7 @@
                 output = self.model(Xbatch)
                 # loss
                 loss = self.loss_fn(output, ybatch)
-<<<<<<< HEAD
                 all_costs.append(loss.item())
-=======
-                all_costs.append(loss.data.item())
->>>>>>> 903bee1a
                 # backward
                 self.optimizer.zero_grad()
                 loss.backward()
@@ -131,27 +122,13 @@
         self.nepoch += nepoches
 
     def predict_proba(self, devX):
-<<<<<<< HEAD
         self.model.eval()
         probas = []
         with torch.no_grad():
             for i in range(0, len(devX), self.batch_size):
                 Xbatch = devX[i:i + self.batch_size]
-=======
-        with torch.no_grad():
-            self.model.eval()
-            probas = []
-            for i in range(0, len(devX), self.batch_size):
-                Xbatch = Variable(devX[i:i + self.batch_size])
->>>>>>> 903bee1a
                 if len(probas) == 0:
                     probas = self.model(Xbatch).data.cpu().numpy()
                 else:
-                    probas = np.concatenate((probas,
-<<<<<<< HEAD
-                                             self.model(Xbatch).data.cpu().numpy()), axis=0)
-        return probas
-=======
-                        self.model(Xbatch).data.cpu().numpy()), axis=0)
-            return probas
->>>>>>> 903bee1a
+                    probas = np.concatenate((probas, self.model(Xbatch).data.cpu().numpy()), axis=0)
+        return probas